//! High level NodeJS [N-API](https://nodejs.org/api/n-api.html) binding
//!
//! **napi-rs** provides minimal overhead to write N-API modules in `Rust`.
//!
//! ## Feature flags
//!
//! ### libuv
//! With `libuv` feature, you can execute a rust future in `libuv` in NodeJS, and return a `promise` object.
//! ```
//! use std::thread;
//! use std::fs;
//!
//! use futures::prelude::*;
//! use futures::channel::oneshot;
//! use napi::{CallContext, Result, JsString, JsObject, Status, Error};
//!
//! #[js_function(1)]
//! pub fn uv_read_file(ctx: CallContext) -> Result<JsObject> {
//!     let path = ctx.get::<JsString>(0)?;
//!     let (sender, receiver) = oneshot::channel();
//!     let p = path.as_str()?.to_owned();
//!     thread::spawn(|| {
//!         let res = fs::read(p).map_err(|e| Error::new(Status::Unknown, format!("{}", e)));
//!         sender.send(res).expect("Send data failed");
//!     });
//!     ctx.env.execute(receiver.map_err(|e| Error::new(Status::Unknown, format!("{}", e))).map(|x| x.and_then(|x| x)), |&mut env, data| {
//!         env.create_buffer_with_data(data)
//!     })
//! }
//! ```
//! ### tokio_rt
//! With `tokio_rt` feature, `napi-rs` provides a ***tokio runtime*** in an additional thread.
//! And you can easily run tokio `future` in it and return `promise`.
//!
//! ```
//! use futures::prelude::*;
//! use napi::{CallContext, Error, JsObject, JsString, Result, Status};
//! use tokio;
//!
//! #[js_function(1)]
//! pub fn tokio_readfile(ctx: CallContext) -> Result<JsObject> {
//!     let js_filepath = ctx.get::<JsString>(0)?;
//!     let path_str = js_filepath.as_str()?;
//!     ctx.env.execute_tokio_future(
//!         tokio::fs::read(path_str.to_owned())
//!           .map(|v| v.map_err(|e| Error::new(Status::Unknown, format!("failed to read file, {}", e)))),
//!         |&mut env, data| env.create_buffer_with_data(data),
//!     )
//! }
//! ```
//!
//! ***Tokio channel in `napi-rs` buffer size is default `100`.***
//!
//! ***You can adjust it via `NAPI_RS_TOKIO_CHANNEL_BUFFER_SIZE` environment variable***
//!
//! ```
//! NAPI_RS_TOKIO_CHANNEL_BUFFER_SIZE=1000 node ./app.js
//! ```
//!
//! ### latin1
//!
//! Decode latin1 string from JavaScript using [encoding_rs](https://docs.rs/encoding_rs).
//!
//! With this feature, you can use `JsString.as_latin1_string` function
//!
//! ### serde-json
//!
//! Enable Serialize/Deserialize data cross `JavaScript Object` and `Rust struct`.
//!
//! ```
//! #[derive(Serialize, Debug, Deserialize)]
//! struct AnObject {
//!     a: u32,
//!     b: Vec<f64>,
//!     c: String,
//! }
//!
//! #[js_function(1)]
//! fn deserialize_from_js(ctx: CallContext) -> Result<JsUndefined> {
//!     let arg0 = ctx.get::<JsUnknown>(0)?;
//!     let de_serialized: AnObject = ctx.env.from_js_value(arg0)?;
//!     ...
//! }
//!
//! #[js_function]
//! fn serialize(ctx: CallContext) -> Result<JsUnknown> {
//!     let value = AnyObject { a: 1, b: vec![0.1, 2.22], c: "hello" };
//!     ctx.env.to_js_value(&value)
//! }
//! ```
//!

mod async_work;
mod call_context;
mod cleanup_env;
mod env;
mod error;
mod js_values;
mod module;
#[cfg(all(feature = "libuv", feature = "napi4"))]
mod promise;
mod status;
mod task;
#[cfg(feature = "napi3")]
pub use cleanup_env::CleanupEnvHook;
#[cfg(feature = "napi4")]
pub mod threadsafe_function;
#[cfg(all(feature = "tokio_rt", feature = "napi4"))]
mod tokio_rt;
#[cfg(all(feature = "libuv", feature = "napi4"))]
mod uv;
mod version;
#[cfg(target_os = "windows")]
mod win_delay_load_hook;

pub use napi_sys as sys;

pub use call_context::CallContext;
pub use env::*;
pub use error::{Error, Result};
pub use js_values::*;
pub use module::Module;
pub use status::Status;
pub use task::Task;
pub use version::NodeVersion;

#[cfg(all(feature = "tokio_rt", feature = "napi4"))]
pub use tokio_rt::shutdown as shutdown_tokio_rt;

#[cfg(feature = "serde-json")]
#[macro_use]
extern crate serde;

pub type ContextlessResult<T> = Result<Option<T>>;

/// register nodejs module
///
/// ## Example
/// ```
/// register_module!(test_module, init);
///
/// fn init(module: &mut Module) -> Result<()> {
///     module.create_named_method("nativeFunction", native_function)?;
/// }
/// ```
#[macro_export]
macro_rules! register_module {
  ($module_name:ident, $init:ident) => {
    #[inline]
    #[cfg(all(feature = "tokio_rt", feature = "napi4"))]
    fn check_status(code: $crate::sys::napi_status) -> Result<()> {
      use $crate::{Error, Status};
      let status = Status::from(code);
      match status {
        Status::Ok => Ok(()),
        _ => Err(Error::from_status(status)),
      }
    }

    use std::ffi::CString;
    use std::io::Write;
    use std::os::raw::c_char;
    use std::ptr;
    use $crate::{sys, Env, JsObject, NapiValue};

<<<<<<< HEAD
      #[cfg(all(feature = "tokio_rt", feature = "napi4"))]
      use $crate::shutdown_tokio_rt;
      static mut MODULE_DESCRIPTOR: Option<sys::napi_module> = None;
      unsafe {
        MODULE_DESCRIPTOR = Some(sys::napi_module {
          nm_version: 1,
          nm_flags: 0,
          nm_filename: concat!(file!(), "\0").as_ptr() as *const c_char,
          nm_register_func: Some(napi_register_module_v1),
          nm_modname: concat!(stringify!($module_name), "\0").as_ptr() as *const c_char,
          nm_priv: 0 as *mut _,
          reserved: [0 as *mut _; 4],
        });

        sys::napi_module_register(MODULE_DESCRIPTOR.as_mut().unwrap() as *mut sys::napi_module);
      }

      #[no_mangle]
      pub unsafe extern "C" fn napi_register_module_v1(
        raw_env: sys::napi_env,
        raw_exports: sys::napi_value,
      ) -> sys::napi_value {
        let env = Env::from_raw(raw_env);
        let mut exports: JsObject = JsObject::from_raw_unchecked(raw_env, raw_exports);
        let mut cjs_module = Module { env, exports };
        let result = $init(&mut cjs_module);

        #[cfg(all(feature = "tokio_rt", feature = "napi4"))]
        let hook_result = check_status(unsafe {
          sys::napi_add_env_cleanup_hook(raw_env, Some(shutdown_tokio_rt), ptr::null_mut())
        });

        #[cfg(not(all(feature = "tokio_rt", feature = "napi4")))]
        let hook_result = Ok(());
=======
    #[cfg(all(feature = "tokio_rt", napi4))]
    use $crate::shutdown_tokio_rt;
>>>>>>> f56852bb

    #[no_mangle]
    unsafe extern "C" fn napi_register_module_v1(
      raw_env: sys::napi_env,
      raw_exports: sys::napi_value,
    ) -> sys::napi_value {
      let env = Env::from_raw(raw_env);
      let mut exports: JsObject = JsObject::from_raw_unchecked(raw_env, raw_exports);
      let mut cjs_module = Module { env, exports };
      let result = $init(&mut cjs_module);
      #[cfg(all(feature = "tokio_rt", napi4))]
      let hook_result = check_status(unsafe {
        sys::napi_add_env_cleanup_hook(raw_env, Some(shutdown_tokio_rt), ptr::null_mut())
      });
      #[cfg(not(all(feature = "tokio_rt", napi4)))]
      let hook_result = Ok(());
      match hook_result.and_then(move |_| result) {
        Ok(_) => cjs_module.exports.raw(),
        Err(e) => {
          unsafe {
            sys::napi_throw_error(
              raw_env,
              ptr::null(),
              CString::from_vec_unchecked(format!("Error initializing module: {}", e).into())
                .as_ptr() as *const _,
            )
          };
          ptr::null_mut()
        }
      }
    }
  };
}<|MERGE_RESOLUTION|>--- conflicted
+++ resolved
@@ -163,45 +163,8 @@
     use std::ptr;
     use $crate::{sys, Env, JsObject, NapiValue};
 
-<<<<<<< HEAD
-      #[cfg(all(feature = "tokio_rt", feature = "napi4"))]
-      use $crate::shutdown_tokio_rt;
-      static mut MODULE_DESCRIPTOR: Option<sys::napi_module> = None;
-      unsafe {
-        MODULE_DESCRIPTOR = Some(sys::napi_module {
-          nm_version: 1,
-          nm_flags: 0,
-          nm_filename: concat!(file!(), "\0").as_ptr() as *const c_char,
-          nm_register_func: Some(napi_register_module_v1),
-          nm_modname: concat!(stringify!($module_name), "\0").as_ptr() as *const c_char,
-          nm_priv: 0 as *mut _,
-          reserved: [0 as *mut _; 4],
-        });
-
-        sys::napi_module_register(MODULE_DESCRIPTOR.as_mut().unwrap() as *mut sys::napi_module);
-      }
-
-      #[no_mangle]
-      pub unsafe extern "C" fn napi_register_module_v1(
-        raw_env: sys::napi_env,
-        raw_exports: sys::napi_value,
-      ) -> sys::napi_value {
-        let env = Env::from_raw(raw_env);
-        let mut exports: JsObject = JsObject::from_raw_unchecked(raw_env, raw_exports);
-        let mut cjs_module = Module { env, exports };
-        let result = $init(&mut cjs_module);
-
-        #[cfg(all(feature = "tokio_rt", feature = "napi4"))]
-        let hook_result = check_status(unsafe {
-          sys::napi_add_env_cleanup_hook(raw_env, Some(shutdown_tokio_rt), ptr::null_mut())
-        });
-
-        #[cfg(not(all(feature = "tokio_rt", feature = "napi4")))]
-        let hook_result = Ok(());
-=======
-    #[cfg(all(feature = "tokio_rt", napi4))]
+    #[cfg(all(feature = "tokio_rt", feature = "napi4"))]
     use $crate::shutdown_tokio_rt;
->>>>>>> f56852bb
 
     #[no_mangle]
     unsafe extern "C" fn napi_register_module_v1(
@@ -212,7 +175,7 @@
       let mut exports: JsObject = JsObject::from_raw_unchecked(raw_env, raw_exports);
       let mut cjs_module = Module { env, exports };
       let result = $init(&mut cjs_module);
-      #[cfg(all(feature = "tokio_rt", napi4))]
+      #[cfg(all(feature = "tokio_rt", feature = "napi4"))]
       let hook_result = check_status(unsafe {
         sys::napi_add_env_cleanup_hook(raw_env, Some(shutdown_tokio_rt), ptr::null_mut())
       });
