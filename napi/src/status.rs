use crate::sys::napi_status;

#[derive(Eq, PartialEq, Debug, Clone, Copy)]
pub enum Status {
  Ok,
  InvalidArg,
  ObjectExpected,
  StringExpected,
  NameExpected,
  FunctionExpected,
  NumberExpected,
  BooleanExpected,
  ArrayExpected,
  GenericFailure,
  PendingException,
  Cancelled,
  EscapeCalledTwice,
  HandleScopeMismatch,
  CallbackScopeMismatch,
  #[cfg(feature = "napi4")]
  QueueFull,
  #[cfg(feature = "napi4")]
  Closing,
  #[cfg(feature = "napi6")]
  BigintExpected,
  Unknown,
}

impl From<napi_status> for Status {
  fn from(code: napi_status) -> Self {
    use Status::*;

    match code {
<<<<<<< HEAD
      napi_ok => Ok,
      napi_invalid_arg => InvalidArg,
      napi_object_expected => ObjectExpected,
      napi_string_expected => StringExpected,
      napi_name_expected => NameExpected,
      napi_function_expected => FunctionExpected,
      napi_number_expected => NumberExpected,
      napi_boolean_expected => BooleanExpected,
      napi_array_expected => ArrayExpected,
      napi_generic_failure => GenericFailure,
      napi_pending_exception => PendingException,
      napi_cancelled => Cancelled,
      napi_escape_called_twice => EscapeCalledTwice,
      napi_handle_scope_mismatch => HandleScopeMismatch,
      napi_callback_scope_mismatch => CallbackScopeMismatch,
      #[cfg(feature = "napi4")]
      napi_queue_full => QueueFull,
      #[cfg(feature = "napi4")]
      napi_closing => Closing,
      #[cfg(feature = "napi6")]
      napi_bigint_expected => BigintExpected,
=======
      napi_status::napi_ok => Ok,
      napi_status::napi_invalid_arg => InvalidArg,
      napi_status::napi_object_expected => ObjectExpected,
      napi_status::napi_string_expected => StringExpected,
      napi_status::napi_name_expected => NameExpected,
      napi_status::napi_function_expected => FunctionExpected,
      napi_status::napi_number_expected => NumberExpected,
      napi_status::napi_boolean_expected => BooleanExpected,
      napi_status::napi_array_expected => ArrayExpected,
      napi_status::napi_generic_failure => GenericFailure,
      napi_status::napi_pending_exception => PendingException,
      napi_status::napi_cancelled => Cancelled,
      napi_status::napi_escape_called_twice => EscapeCalledTwice,
      napi_status::napi_handle_scope_mismatch => HandleScopeMismatch,
      napi_status::napi_callback_scope_mismatch => CallbackScopeMismatch,
      #[cfg(napi4)]
      napi_status::napi_queue_full => QueueFull,
      #[cfg(napi4)]
      napi_status::napi_closing => Closing,
      #[cfg(napi6)]
      napi_status::napi_bigint_expected => BigintExpected,
>>>>>>> 8b98744b
      _ => Unknown,
    }
  }
}

impl Into<self::napi_status> for Status {
  fn into(self) -> napi_status {
    match self {
      Self::Ok => napi_status::napi_ok,
      Self::InvalidArg => napi_status::napi_invalid_arg,
      Self::ObjectExpected => napi_status::napi_object_expected,
      Self::StringExpected => napi_status::napi_string_expected,
      Self::NameExpected => napi_status::napi_name_expected,
      Self::FunctionExpected => napi_status::napi_function_expected,
      Self::NumberExpected => napi_status::napi_number_expected,
      Self::BooleanExpected => napi_status::napi_boolean_expected,
      Self::ArrayExpected => napi_status::napi_array_expected,
      Self::GenericFailure => napi_status::napi_generic_failure,
      Self::PendingException => napi_status::napi_pending_exception,
      Self::Cancelled => napi_status::napi_cancelled,
      Self::EscapeCalledTwice => napi_status::napi_escape_called_twice,
      Self::HandleScopeMismatch => napi_status::napi_handle_scope_mismatch,
      Self::CallbackScopeMismatch => napi_status::napi_callback_scope_mismatch,
      #[cfg(feature = "napi4")]
      Self::QueueFull => napi_status::napi_queue_full,
      #[cfg(feature = "napi4")]
      Self::Closing => napi_status::napi_closing,
      #[cfg(feature = "napi6")]
      Self::BigintExpected => napi_status::napi_bigint_expected,
      Self::Unknown => napi_status::napi_generic_failure,
    }
  }
}<|MERGE_RESOLUTION|>--- conflicted
+++ resolved
@@ -31,29 +31,6 @@
     use Status::*;
 
     match code {
-<<<<<<< HEAD
-      napi_ok => Ok,
-      napi_invalid_arg => InvalidArg,
-      napi_object_expected => ObjectExpected,
-      napi_string_expected => StringExpected,
-      napi_name_expected => NameExpected,
-      napi_function_expected => FunctionExpected,
-      napi_number_expected => NumberExpected,
-      napi_boolean_expected => BooleanExpected,
-      napi_array_expected => ArrayExpected,
-      napi_generic_failure => GenericFailure,
-      napi_pending_exception => PendingException,
-      napi_cancelled => Cancelled,
-      napi_escape_called_twice => EscapeCalledTwice,
-      napi_handle_scope_mismatch => HandleScopeMismatch,
-      napi_callback_scope_mismatch => CallbackScopeMismatch,
-      #[cfg(feature = "napi4")]
-      napi_queue_full => QueueFull,
-      #[cfg(feature = "napi4")]
-      napi_closing => Closing,
-      #[cfg(feature = "napi6")]
-      napi_bigint_expected => BigintExpected,
-=======
       napi_status::napi_ok => Ok,
       napi_status::napi_invalid_arg => InvalidArg,
       napi_status::napi_object_expected => ObjectExpected,
@@ -69,13 +46,12 @@
       napi_status::napi_escape_called_twice => EscapeCalledTwice,
       napi_status::napi_handle_scope_mismatch => HandleScopeMismatch,
       napi_status::napi_callback_scope_mismatch => CallbackScopeMismatch,
-      #[cfg(napi4)]
+      #[cfg(feature = "napi4")]
       napi_status::napi_queue_full => QueueFull,
-      #[cfg(napi4)]
+      #[cfg(feature = "napi4")]
       napi_status::napi_closing => Closing,
-      #[cfg(napi6)]
+      #[cfg(feature = "napi6")]
       napi_status::napi_bigint_expected => BigintExpected,
->>>>>>> 8b98744b
       _ => Unknown,
     }
   }
