use std::convert::TryFrom;
use std::convert::TryInto;
use std::mem;
use std::ops::Deref;
use std::os::raw::c_void;
use std::ptr;

use super::{Value, ValueType};
use crate::error::check_status;
use crate::{sys, Error, JsUnknown, NapiValue, Ref, Result, Status};

#[repr(transparent)]
#[derive(Debug)]
pub struct JsArrayBuffer(pub(crate) Value);

#[derive(Debug)]
pub struct JsArrayBufferValue {
  pub(crate) value: JsArrayBuffer,
  data: mem::ManuallyDrop<Vec<u8>>,
}

#[repr(transparent)]
#[derive(Debug)]
pub struct JsTypedArray(pub(crate) Value);

#[derive(Debug)]
pub struct JsTypedArrayValue {
  pub arraybuffer: JsArrayBuffer,
  data: *mut c_void,
  pub byte_offset: u64,
  pub length: u64,
  pub typedarray_type: TypedArrayType,
}

#[repr(transparent)]
#[derive(Debug)]
pub struct JsDataView(pub(crate) Value);

#[derive(Debug)]
pub struct JsDataViewValue {
  pub arraybuffer: JsArrayBuffer,
  data: *mut c_void,
  pub byte_offset: u64,
  pub length: u64,
}

#[derive(Debug)]
pub enum TypedArrayType {
  Int8,
  Uint8,
  Uint8Clamped,
  Int16,
  Uint16,
  Int32,
  Uint32,
  Float32,
  Float64,
  #[cfg(feature = "napi6")]
  BigInt64,
  #[cfg(feature = "napi6")]
  BigUint64,
}

impl TryFrom<sys::napi_typedarray_type> for TypedArrayType {
  type Error = Error;

  fn try_from(value: sys::napi_typedarray_type) -> Result<Self> {
    match value {
<<<<<<< HEAD
      sys::napi_typedarray_type::napi_int8_array => Self::Int8,
      sys::napi_typedarray_type::napi_uint8_array => Self::Uint8,
      sys::napi_typedarray_type::napi_uint8_clamped_array => Self::Uint8Clamped,
      sys::napi_typedarray_type::napi_int16_array => Self::Int16,
      sys::napi_typedarray_type::napi_uint16_array => Self::Uint16,
      sys::napi_typedarray_type::napi_int32_array => Self::Int32,
      sys::napi_typedarray_type::napi_uint32_array => Self::Uint32,
      sys::napi_typedarray_type::napi_float32_array => Self::Float32,
      sys::napi_typedarray_type::napi_float64_array => Self::Float64,
      #[cfg(feature = "napi6")]
      sys::napi_typedarray_type::napi_bigint64_array => Self::BigInt64,
      #[cfg(feature = "napi6")]
      sys::napi_typedarray_type::napi_biguint64_array => Self::BigUint64,
=======
      sys::napi_typedarray_type::napi_int8_array => Ok(Self::Int8),
      sys::napi_typedarray_type::napi_uint8_array => Ok(Self::Uint8),
      sys::napi_typedarray_type::napi_uint8_clamped_array => Ok(Self::Uint8Clamped),
      sys::napi_typedarray_type::napi_int16_array => Ok(Self::Int16),
      sys::napi_typedarray_type::napi_uint16_array => Ok(Self::Uint16),
      sys::napi_typedarray_type::napi_int32_array => Ok(Self::Int32),
      sys::napi_typedarray_type::napi_uint32_array => Ok(Self::Uint32),
      sys::napi_typedarray_type::napi_float32_array => Ok(Self::Float32),
      sys::napi_typedarray_type::napi_float64_array => Ok(Self::Float64),
      #[cfg(napi6)]
      sys::napi_typedarray_type::napi_bigint64_array => Ok(Self::BigInt64),
      #[cfg(napi6)]
      sys::napi_typedarray_type::napi_biguint64_array => Ok(Self::BigUint64),
      _ => Err(Error::from_status(Status::Unknown)),
>>>>>>> 8b98744b
    }
  }
}

impl From<TypedArrayType> for sys::napi_typedarray_type {
  fn from(value: TypedArrayType) -> Self {
    match value {
      TypedArrayType::Int8 => sys::napi_typedarray_type::napi_int8_array,
      TypedArrayType::Uint8 => sys::napi_typedarray_type::napi_uint8_array,
      TypedArrayType::Uint8Clamped => sys::napi_typedarray_type::napi_uint8_clamped_array,
      TypedArrayType::Int16 => sys::napi_typedarray_type::napi_int16_array,
      TypedArrayType::Uint16 => sys::napi_typedarray_type::napi_uint16_array,
      TypedArrayType::Int32 => sys::napi_typedarray_type::napi_int32_array,
      TypedArrayType::Uint32 => sys::napi_typedarray_type::napi_uint32_array,
      TypedArrayType::Float32 => sys::napi_typedarray_type::napi_float32_array,
      TypedArrayType::Float64 => sys::napi_typedarray_type::napi_float64_array,
      #[cfg(feature = "napi6")]
      TypedArrayType::BigInt64 => sys::napi_typedarray_type::napi_bigint64_array,
      #[cfg(feature = "napi6")]
      TypedArrayType::BigUint64 => sys::napi_typedarray_type::napi_biguint64_array,
    }
  }
}

impl JsArrayBuffer {
  #[cfg(feature = "napi7")]
  pub fn detach(self) -> Result<()> {
    check_status(unsafe { sys::napi_detach_arraybuffer(self.0.env, self.0.value) })
  }

  #[cfg(feature = "napi7")]
  pub fn is_detached(&self) -> Result<bool> {
    let mut is_detached = false;
    check_status(unsafe {
      sys::napi_is_detached_arraybuffer(self.0.env, self.0.value, &mut is_detached)
    })?;
    Ok(is_detached)
  }

  pub fn into_value(self) -> Result<JsArrayBufferValue> {
    let mut data = ptr::null_mut();
    let mut len: u64 = 0;
    check_status(unsafe {
      sys::napi_get_arraybuffer_info(self.0.env, self.0.value, &mut data, &mut len)
    })?;
    Ok(JsArrayBufferValue {
      data: mem::ManuallyDrop::new(unsafe {
        Vec::from_raw_parts(data as *mut _, len as usize, len as usize)
      }),
      value: self,
    })
  }

  pub fn into_typedarray(
    self,
    typedarray_type: TypedArrayType,
    length: u64,
    byte_offset: u64,
  ) -> Result<JsTypedArray> {
    let mut typedarray_value = ptr::null_mut();
    check_status(unsafe {
      sys::napi_create_typedarray(
        self.0.env,
        typedarray_type.into(),
        length,
        self.0.value,
        byte_offset,
        &mut typedarray_value,
      )
    })?;
    Ok(JsTypedArray(Value {
      env: self.0.env,
      value: typedarray_value,
      value_type: ValueType::Object,
    }))
  }

  pub fn into_dataview(self, length: u64, byte_offset: u64) -> Result<JsDataView> {
    let mut dataview_value = ptr::null_mut();
    check_status(unsafe {
      sys::napi_create_dataview(
        self.0.env,
        length,
        self.0.value,
        byte_offset,
        &mut dataview_value,
      )
    })?;
    Ok(JsDataView(Value {
      env: self.0.env,
      value: dataview_value,
      value_type: ValueType::Object,
    }))
  }

  #[inline]
  pub fn into_ref(self) -> Result<Ref<JsArrayBufferValue>> {
    Ref::new(self.0, 1, self.into_value()?)
  }
}

impl JsArrayBufferValue {
  pub fn new(value: JsArrayBuffer, data: Vec<u8>) -> Self {
    JsArrayBufferValue {
      value,
      data: mem::ManuallyDrop::new(data),
    }
  }

  pub fn into_raw(self) -> JsArrayBuffer {
    self.value
  }

  pub fn into_unknown(self) -> JsUnknown {
    JsUnknown::from_raw_unchecked(self.value.0.env, self.value.0.value)
  }
}

impl AsRef<[u8]> for JsArrayBufferValue {
  fn as_ref(&self) -> &[u8] {
    self.data.as_slice()
  }
}

impl Deref for JsArrayBufferValue {
  type Target = [u8];

  fn deref(&self) -> &[u8] {
    self.data.as_slice()
  }
}

impl JsTypedArray {
  /// get TypeArray info
  /// https://nodejs.org/api/n-api.html#n_api_napi_get_typedarray_info
  ///
  /// ***Warning***: Use caution while using this API since the underlying data buffer is managed by the VM.
  pub fn into_value(self) -> Result<JsTypedArrayValue> {
    let mut typedarray_type = sys::napi_typedarray_type::napi_int8_array;
    let mut len = 0u64;
    let mut data = ptr::null_mut();
    let mut arraybuffer_value = ptr::null_mut();
    let mut byte_offset = 0u64;
    check_status(unsafe {
      sys::napi_get_typedarray_info(
        self.0.env,
        self.0.value,
        &mut typedarray_type,
        &mut len,
        &mut data,
        &mut arraybuffer_value,
        &mut byte_offset,
      )
    })?;

    Ok(JsTypedArrayValue {
      data,
      length: len,
      byte_offset,
      typedarray_type: typedarray_type.try_into()?,
      arraybuffer: JsArrayBuffer::from_raw_unchecked(self.0.env, arraybuffer_value),
    })
  }
}

impl JsDataView {
  pub fn into_value(self) -> Result<JsDataViewValue> {
    let mut length = 0u64;
    let mut byte_offset = 0u64;
    let mut arraybuffer_value = ptr::null_mut();
    let mut data = ptr::null_mut();

    check_status(unsafe {
      sys::napi_get_dataview_info(
        self.0.env,
        self.0.value,
        &mut length,
        &mut data,
        &mut arraybuffer_value,
        &mut byte_offset,
      )
    })?;
    Ok(JsDataViewValue {
      arraybuffer: JsArrayBuffer::from_raw_unchecked(self.0.env, arraybuffer_value),
      byte_offset,
      length,
      data,
    })
  }
}<|MERGE_RESOLUTION|>--- conflicted
+++ resolved
@@ -66,21 +66,6 @@
 
   fn try_from(value: sys::napi_typedarray_type) -> Result<Self> {
     match value {
-<<<<<<< HEAD
-      sys::napi_typedarray_type::napi_int8_array => Self::Int8,
-      sys::napi_typedarray_type::napi_uint8_array => Self::Uint8,
-      sys::napi_typedarray_type::napi_uint8_clamped_array => Self::Uint8Clamped,
-      sys::napi_typedarray_type::napi_int16_array => Self::Int16,
-      sys::napi_typedarray_type::napi_uint16_array => Self::Uint16,
-      sys::napi_typedarray_type::napi_int32_array => Self::Int32,
-      sys::napi_typedarray_type::napi_uint32_array => Self::Uint32,
-      sys::napi_typedarray_type::napi_float32_array => Self::Float32,
-      sys::napi_typedarray_type::napi_float64_array => Self::Float64,
-      #[cfg(feature = "napi6")]
-      sys::napi_typedarray_type::napi_bigint64_array => Self::BigInt64,
-      #[cfg(feature = "napi6")]
-      sys::napi_typedarray_type::napi_biguint64_array => Self::BigUint64,
-=======
       sys::napi_typedarray_type::napi_int8_array => Ok(Self::Int8),
       sys::napi_typedarray_type::napi_uint8_array => Ok(Self::Uint8),
       sys::napi_typedarray_type::napi_uint8_clamped_array => Ok(Self::Uint8Clamped),
@@ -90,12 +75,11 @@
       sys::napi_typedarray_type::napi_uint32_array => Ok(Self::Uint32),
       sys::napi_typedarray_type::napi_float32_array => Ok(Self::Float32),
       sys::napi_typedarray_type::napi_float64_array => Ok(Self::Float64),
-      #[cfg(napi6)]
+      #[cfg(feature = "napi6")]
       sys::napi_typedarray_type::napi_bigint64_array => Ok(Self::BigInt64),
-      #[cfg(napi6)]
+      #[cfg(feature = "napi6")]
       sys::napi_typedarray_type::napi_biguint64_array => Ok(Self::BigUint64),
       _ => Err(Error::from_status(Status::Unknown)),
->>>>>>> 8b98744b
     }
   }
 }
